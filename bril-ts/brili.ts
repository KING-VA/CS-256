--- conflicted
+++ resolved
@@ -35,14 +35,6 @@
   obv: 1
 };
 
-<<<<<<< HEAD
-type Value = boolean | BigInt | Number;
-type Env = Map<bril.Ident, Value>;
-=======
-// type Value = boolean | BigInt;
-// type Env = Map<bril.Ident, Value>;
->>>>>>> 0e252775
-
 function get(env: Env, ident: bril.Ident) {
   let val = env.get(ident);
   if (typeof val === 'undefined') {
